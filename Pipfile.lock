{
    "_meta": {
        "hash": {
            "sha256": "6da1f18880e149d0dcf8fa0a34b7dec940864ffc11801cd176ce4a0c23ab2455"
        },
        "pipfile-spec": 6,
        "requires": {
            "python_version": "3.7"
        },
        "sources": [
            {
                "name": "pypi",
                "url": "https://pypi.org/simple",
                "verify_ssl": true
            }
        ]
    },
    "default": {
        "astroid": {
            "hashes": [
                "sha256:71ea07f44df9568a75d0f354c49143a4575d90645e9fead6dfb52c26a85ed13a",
                "sha256:840947ebfa8b58f318d42301cf8c0a20fd794a33b61cc4638e28e9e61ba32f42"
            ],
            "version": "==2.3.3"
        },
        "bcrypt": {
            "hashes": [
                "sha256:0258f143f3de96b7c14f762c770f5fc56ccd72f8a1857a451c1cd9a655d9ac89",
                "sha256:0b0069c752ec14172c5f78208f1863d7ad6755a6fae6fe76ec2c80d13be41e42",
                "sha256:19a4b72a6ae5bb467fea018b825f0a7d917789bcfe893e53f15c92805d187294",
                "sha256:5432dd7b34107ae8ed6c10a71b4397f1c853bd39a4d6ffa7e35f40584cffd161",
                "sha256:6305557019906466fc42dbc53b46da004e72fd7a551c044a827e572c82191752",
                "sha256:69361315039878c0680be456640f8705d76cb4a3a3fe1e057e0f261b74be4b31",
                "sha256:6fe49a60b25b584e2f4ef175b29d3a83ba63b3a4df1b4c0605b826668d1b6be5",
                "sha256:74a015102e877d0ccd02cdeaa18b32aa7273746914a6c5d0456dd442cb65b99c",
                "sha256:763669a367869786bb4c8fcf731f4175775a5b43f070f50f46f0b59da45375d0",
                "sha256:8b10acde4e1919d6015e1df86d4c217d3b5b01bb7744c36113ea43d529e1c3de",
                "sha256:9fe92406c857409b70a38729dbdf6578caf9228de0aef5bc44f859ffe971a39e",
                "sha256:a190f2a5dbbdbff4b74e3103cef44344bc30e61255beb27310e2aec407766052",
                "sha256:a595c12c618119255c90deb4b046e1ca3bcfad64667c43d1166f2b04bc72db09",
                "sha256:c9457fa5c121e94a58d6505cadca8bed1c64444b83b3204928a866ca2e599105",
                "sha256:cb93f6b2ab0f6853550b74e051d297c27a638719753eb9ff66d1e4072be67133",
                "sha256:ce4e4f0deb51d38b1611a27f330426154f2980e66582dc5f438aad38b5f24fc1",
                "sha256:d7bdc26475679dd073ba0ed2766445bb5b20ca4793ca0db32b399dccc6bc84b7",
                "sha256:ff032765bb8716d9387fd5376d987a937254b0619eff0972779515b5c98820bc"
            ],
            "version": "==3.1.7"
        },
        "beautifulsoup4": {
            "hashes": [
                "sha256:05fd825eb01c290877657a56df4c6e4c311b3965bda790c613a3d6fb01a5462a",
                "sha256:9fbb4d6e48ecd30bcacc5b63b94088192dcda178513b2ae3c394229f8911b887",
                "sha256:e1505eeed31b0f4ce2dbb3bc8eb256c04cc2b3b72af7d551a4ab6efd5cbe5dae"
            ],
            "index": "pypi",
            "version": "==4.8.2"
        },
        "boto3": {
            "hashes": [
                "sha256:8bf7e3611d46e8214bf225169ac55de762d9d341514f81ebae885dd601138fcf",
                "sha256:913fc7bbb9df147ed6fa0bd2b391469652ee8cad3e26ca2355e6ff774d9516fb"
            ],
            "index": "pypi",
            "version": "==1.12.31"
        },
        "botocore": {
            "hashes": [
                "sha256:3d4684f61ff07aa1b4cd30d13a6b8e6416142be5a2a55aedcc1d7974b9415bb1",
                "sha256:86e3f25c9a94e9e85915ef3dcb13b496d25873a40b81f4e23a7a0250248d1be9"
            ],
            "version": "==1.15.31"
        },
        "cachetools": {
            "hashes": [
                "sha256:9a52dd97a85f257f4e4127f15818e71a0c7899f121b34591fcc1173ea79a0198",
                "sha256:b304586d357c43221856be51d73387f93e2a961598a9b6b6670664746f3b6c6c"
            ],
            "version": "==4.0.0"
        },
        "certifi": {
            "hashes": [
                "sha256:017c25db2a153ce562900032d5bc68e9f191e44e9a0f762f373977de9df1fbb3",
                "sha256:25b64c7da4cd7479594d035c08c2d809eb4aab3a26e5a990ea98cc450c320f1f"
            ],
            "version": "==2019.11.28"
        },
        "cffi": {
            "hashes": [
                "sha256:001bf3242a1bb04d985d63e138230802c6c8d4db3668fb545fb5005ddf5bb5ff",
                "sha256:00789914be39dffba161cfc5be31b55775de5ba2235fe49aa28c148236c4e06b",
                "sha256:028a579fc9aed3af38f4892bdcc7390508adabc30c6af4a6e4f611b0c680e6ac",
                "sha256:14491a910663bf9f13ddf2bc8f60562d6bc5315c1f09c704937ef17293fb85b0",
                "sha256:1cae98a7054b5c9391eb3249b86e0e99ab1e02bb0cc0575da191aedadbdf4384",
                "sha256:2089ed025da3919d2e75a4d963d008330c96751127dd6f73c8dc0c65041b4c26",
                "sha256:2d384f4a127a15ba701207f7639d94106693b6cd64173d6c8988e2c25f3ac2b6",
                "sha256:337d448e5a725bba2d8293c48d9353fc68d0e9e4088d62a9571def317797522b",
                "sha256:399aed636c7d3749bbed55bc907c3288cb43c65c4389964ad5ff849b6370603e",
                "sha256:3b911c2dbd4f423b4c4fcca138cadde747abdb20d196c4a48708b8a2d32b16dd",
                "sha256:3d311bcc4a41408cf5854f06ef2c5cab88f9fded37a3b95936c9879c1640d4c2",
                "sha256:62ae9af2d069ea2698bf536dcfe1e4eed9090211dbaafeeedf5cb6c41b352f66",
                "sha256:66e41db66b47d0d8672d8ed2708ba91b2f2524ece3dee48b5dfb36be8c2f21dc",
                "sha256:675686925a9fb403edba0114db74e741d8181683dcf216be697d208857e04ca8",
                "sha256:7e63cbcf2429a8dbfe48dcc2322d5f2220b77b2e17b7ba023d6166d84655da55",
                "sha256:8a6c688fefb4e1cd56feb6c511984a6c4f7ec7d2a1ff31a10254f3c817054ae4",
                "sha256:8c0ffc886aea5df6a1762d0019e9cb05f825d0eec1f520c51be9d198701daee5",
                "sha256:95cd16d3dee553f882540c1ffe331d085c9e629499ceadfbda4d4fde635f4b7d",
                "sha256:99f748a7e71ff382613b4e1acc0ac83bf7ad167fb3802e35e90d9763daba4d78",
                "sha256:b8c78301cefcf5fd914aad35d3c04c2b21ce8629b5e4f4e45ae6812e461910fa",
                "sha256:c420917b188a5582a56d8b93bdd8e0f6eca08c84ff623a4c16e809152cd35793",
                "sha256:c43866529f2f06fe0edc6246eb4faa34f03fe88b64a0a9a942561c8e22f4b71f",
                "sha256:cab50b8c2250b46fe738c77dbd25ce017d5e6fb35d3407606e7a4180656a5a6a",
                "sha256:cef128cb4d5e0b3493f058f10ce32365972c554572ff821e175dbc6f8ff6924f",
                "sha256:cf16e3cf6c0a5fdd9bc10c21687e19d29ad1fe863372b5543deaec1039581a30",
                "sha256:e56c744aa6ff427a607763346e4170629caf7e48ead6921745986db3692f987f",
                "sha256:e577934fc5f8779c554639376beeaa5657d54349096ef24abe8c74c5d9c117c3",
                "sha256:f2b0fa0c01d8a0c7483afd9f31d7ecf2d71760ca24499c8697aeb5ca37dc090c"
            ],
            "version": "==1.14.0"
        },
        "chardet": {
            "hashes": [
                "sha256:84ab92ed1c4d4f16916e05906b6b75a6c0fb5db821cc65e70cbd64a3e2a5eaae",
                "sha256:fc323ffcaeaed0e0a02bf4d117757b98aed530d9ed4531e3e15460124c106691"
            ],
            "version": "==3.0.4"
        },
<<<<<<< HEAD
=======
        "colorama": {
            "hashes": [
                "sha256:7d73d2a99753107a36ac6b455ee49046802e59d9d076ef8e47b61499fa29afff",
                "sha256:e96da0d330793e2cb9485e9ddfd918d456036c7149416295932478192f4436a1"
            ],
            "markers": "sys_platform == 'win32'",
            "version": "==0.4.3"
        },
>>>>>>> d891c57a
        "cryptography": {
            "hashes": [
                "sha256:02079a6addc7b5140ba0825f542c0869ff4df9a69c360e339ecead5baefa843c",
                "sha256:1df22371fbf2004c6f64e927668734070a8953362cd8370ddd336774d6743595",
                "sha256:369d2346db5934345787451504853ad9d342d7f721ae82d098083e1f49a582ad",
                "sha256:3cda1f0ed8747339bbdf71b9f38ca74c7b592f24f65cdb3ab3765e4b02871651",
                "sha256:44ff04138935882fef7c686878e1c8fd80a723161ad6a98da31e14b7553170c2",
                "sha256:4b1030728872c59687badcca1e225a9103440e467c17d6d1730ab3d2d64bfeff",
                "sha256:58363dbd966afb4f89b3b11dfb8ff200058fbc3b947507675c19ceb46104b48d",
                "sha256:6ec280fb24d27e3d97aa731e16207d58bd8ae94ef6eab97249a2afe4ba643d42",
                "sha256:7270a6c29199adc1297776937a05b59720e8a782531f1f122f2eb8467f9aab4d",
                "sha256:73fd30c57fa2d0a1d7a49c561c40c2f79c7d6c374cc7750e9ac7c99176f6428e",
                "sha256:7f09806ed4fbea8f51585231ba742b58cbcfbfe823ea197d8c89a5e433c7e912",
                "sha256:90df0cc93e1f8d2fba8365fb59a858f51a11a394d64dbf3ef844f783844cc793",
                "sha256:971221ed40f058f5662a604bd1ae6e4521d84e6cad0b7b170564cc34169c8f13",
                "sha256:a518c153a2b5ed6b8cc03f7ae79d5ffad7315ad4569b2d5333a13c38d64bd8d7",
                "sha256:b0de590a8b0979649ebeef8bb9f54394d3a41f66c5584fff4220901739b6b2f0",
                "sha256:b43f53f29816ba1db8525f006fa6f49292e9b029554b3eb56a189a70f2a40879",
                "sha256:d31402aad60ed889c7e57934a03477b572a03af7794fa8fb1780f21ea8f6551f",
                "sha256:de96157ec73458a7f14e3d26f17f8128c959084931e8997b9e655a39c8fde9f9",
                "sha256:df6b4dca2e11865e6cfbfb708e800efb18370f5a46fd601d3755bc7f85b3a8a2",
                "sha256:ecadccc7ba52193963c0475ac9f6fa28ac01e01349a2ca48509667ef41ffd2cf",
                "sha256:fb81c17e0ebe3358486cd8cc3ad78adbae58af12fc2bf2bc0bb84e8090fa5ce8"
            ],
            "version": "==2.8"
        },
<<<<<<< HEAD
        "gitdb": {
            "hashes": [
                "sha256:284a6a4554f954d6e737cddcff946404393e030b76a282c6640df8efd6b3da5e",
                "sha256:598e0096bb3175a0aab3a0b5aedaa18a9a25c6707e0eca0695ba1a0baf1b2150"
            ],
            "version": "==4.0.2"
        },
        "gitdb2": {
            "hashes": [
                "sha256:0986cb4003de743f2b3aba4c828edd1ab58ce98e1c4a8acf72ef02760d4beb4e",
                "sha256:a1c974e5fab8c2c90192c1367c81cbc54baec04244bda1816e9c8ab377d1cba3"
=======
        "docutils": {
            "hashes": [
                "sha256:6c4f696463b79f1fb8ba0c594b63840ebd41f059e92b31957c46b74a4599b6d0",
                "sha256:9e4d7ecfc600058e07ba661411a2b7de2fd0fafa17d1a7f7361cd47b1175c827",
                "sha256:a2aeea129088da402665e92e0b25b04b073c04b2dce4ab65caaa38b7ce2e1a99"
            ],
            "version": "==0.15.2"
        },
        "gitdb": {
            "hashes": [
                "sha256:284a6a4554f954d6e737cddcff946404393e030b76a282c6640df8efd6b3da5e",
                "sha256:598e0096bb3175a0aab3a0b5aedaa18a9a25c6707e0eca0695ba1a0baf1b2150"
>>>>>>> d891c57a
            ],
            "version": "==4.0.2"
        },
        "gitpython": {
            "hashes": [
                "sha256:43da89427bdf18bf07f1164c6d415750693b4d50e28fc9b68de706245147b9dd",
                "sha256:e426c3b587bd58c482f0b7fe6145ff4ac7ae6c82673fc656f489719abca6f4cb"
            ],
            "index": "pypi",
            "version": "==3.1.0"
        },
        "google-api-core": {
            "hashes": [
                "sha256:859f7392676761f2b160c6ee030c3422135ada4458f0948c5690a6a7c8d86294",
                "sha256:92e962a087f1c4b8d1c5c88ade1c1dfd550047dcffb320c57ef6a534a20403e2"
            ],
            "version": "==1.16.0"
        },
        "google-api-python-client": {
            "hashes": [
<<<<<<< HEAD
                "sha256:52ee38b5ade3f412a39c7c6c4bdacde73b06512f8b9dadca021021d354aa7fe2",
                "sha256:9fd6a7b032b5e59975869a980655f49f27f1ad4dd51bdd3a9392bb2e46ad7409"
            ],
            "version": "==1.7.12"
        },
        "google-auth": {
            "hashes": [
                "sha256:1ee22e22f35d6e00f068d7b3999b2ce24ecb5d0dcbd485aa6896d2b83c8907d6",
                "sha256:28a848d47c55075a0f29d7e26b7a213515c137ab8f0670e546e46d1277060e47"
            ],
            "version": "==1.11.2"
=======
                "sha256:0f5b42a14e2d2f7dee40f2e4514531dbe95ebde9c2173b1c4040a65c427e7900",
                "sha256:5032ad1af5046889649b3848f2e871889fbb6ae440198a549fe1699581300386"
            ],
            "version": "==1.8.0"
        },
        "google-auth": {
            "hashes": [
                "sha256:016924388770b7e66c7e9ade1c4c3144ee88812d79697fd6c0dad9abdfcda2fd",
                "sha256:01d686448f57d3bc027726474faa1aa650ba333bedb392e06938b0add8ec8d3a"
            ],
            "version": "==1.12.0"
>>>>>>> d891c57a
        },
        "google-auth-httplib2": {
            "hashes": [
                "sha256:098fade613c25b4527b2c08fa42d11f3c2037dda8995d86de0745228e965d445",
                "sha256:f1c437842155680cf9918df9bc51c1182fda41feef88c34004bd1978c8157e08"
            ],
            "version": "==0.0.3"
        },
        "google-auth-oauthlib": {
            "hashes": [
                "sha256:88d2cd115e3391eb85e1243ac6902e76e77c5fe438b7276b297fbe68015458dd",
                "sha256:a92a0f6f41a0fb6138454fbc02674e64f89d82a244ea32f98471733c8ef0e0e1"
            ],
            "index": "pypi",
            "version": "==0.4.1"
        },
        "googleapis-common-protos": {
            "hashes": [
                "sha256:013c91704279119150e44ef770086fdbba158c1f978a6402167d47d5409e226e"
            ],
            "version": "==1.51.0"
        },
        "httplib2": {
            "hashes": [
                "sha256:79751cc040229ec896aa01dced54de0cd0bf042f928e84d5761294422dde4454",
                "sha256:de96d0a49f46d0ee7e0aae80141d37b8fcd6a68fb05d02e0b82c128592dd8261"
            ],
            "version": "==0.17.0"
        },
        "idna": {
            "hashes": [
                "sha256:7588d1c14ae4c77d74036e8c22ff447b26d0fde8f007354fd48a7814db15b7cb",
                "sha256:a068a21ceac8a4d63dbfd964670474107f541babbd2250d61922f029858365fa"
            ],
            "version": "==2.9"
        },
        "isort": {
            "hashes": [
                "sha256:54da7e92468955c4fceacd0c86bd0ec997b0e1ee80d97f67c35a78b719dccab1",
                "sha256:6e811fcb295968434526407adb8796944f1988c5b65e8139058f2014cbe100fd"
            ],
            "version": "==4.3.21"
        },
        "jmespath": {
            "hashes": [
                "sha256:695cb76fa78a10663425d5b73ddc5714eb711157e52704d69be03b1a02ba4fec",
                "sha256:cca55c8d153173e21baa59983015ad0daf603f9cb799904ff057bfb8ff8dc2d9"
            ],
            "version": "==0.9.5"
        },
        "lazy-object-proxy": {
            "hashes": [
                "sha256:0c4b206227a8097f05c4dbdd323c50edf81f15db3b8dc064d08c62d37e1a504d",
                "sha256:194d092e6f246b906e8f70884e620e459fc54db3259e60cf69a4d66c3fda3449",
                "sha256:1be7e4c9f96948003609aa6c974ae59830a6baecc5376c25c92d7d697e684c08",
                "sha256:4677f594e474c91da97f489fea5b7daa17b5517190899cf213697e48d3902f5a",
                "sha256:48dab84ebd4831077b150572aec802f303117c8cc5c871e182447281ebf3ac50",
                "sha256:5541cada25cd173702dbd99f8e22434105456314462326f06dba3e180f203dfd",
                "sha256:59f79fef100b09564bc2df42ea2d8d21a64fdcda64979c0fa3db7bdaabaf6239",
                "sha256:8d859b89baf8ef7f8bc6b00aa20316483d67f0b1cbf422f5b4dc56701c8f2ffb",
                "sha256:9254f4358b9b541e3441b007a0ea0764b9d056afdeafc1a5569eee1cc6c1b9ea",
                "sha256:9651375199045a358eb6741df3e02a651e0330be090b3bc79f6d0de31a80ec3e",
                "sha256:97bb5884f6f1cdce0099f86b907aa41c970c3c672ac8b9c8352789e103cf3156",
                "sha256:9b15f3f4c0f35727d3a0fba4b770b3c4ebbb1fa907dbcc046a1d2799f3edd142",
                "sha256:a2238e9d1bb71a56cd710611a1614d1194dc10a175c1e08d75e1a7bcc250d442",
                "sha256:a6ae12d08c0bf9909ce12385803a543bfe99b95fe01e752536a60af2b7797c62",
                "sha256:ca0a928a3ddbc5725be2dd1cf895ec0a254798915fb3a36af0964a0a4149e3db",
                "sha256:cb2c7c57005a6804ab66f106ceb8482da55f5314b7fcb06551db1edae4ad1531",
                "sha256:d74bb8693bf9cf75ac3b47a54d716bbb1a92648d5f781fc799347cfc95952383",
                "sha256:d945239a5639b3ff35b70a88c5f2f491913eb94871780ebfabb2568bd58afc5a",
                "sha256:eba7011090323c1dadf18b3b689845fd96a61ba0a1dfbd7f24b921398affc357",
                "sha256:efa1909120ce98bbb3777e8b6f92237f5d5c8ea6758efea36a473e1d38f7d3e4",
                "sha256:f3900e8a5de27447acbf900b4750b0ddfd7ec1ea7fbaf11dfa911141bc522af0"
            ],
            "version": "==1.4.3"
        },
        "mccabe": {
            "hashes": [
                "sha256:ab8a6258860da4b6677da4bd2fe5dc2c659cff31b3ee4f7f5d64e79735b80d42",
                "sha256:dd8d182285a0fe56bace7f45b5e7d1a6ebcbf524e8f3bd87eb0f125271b8831f"
            ],
            "version": "==0.6.1"
        },
        "oauthlib": {
            "hashes": [
                "sha256:bee41cc35fcca6e988463cacc3bcb8a96224f470ca547e697b604cc697b2f889",
                "sha256:df884cd6cbe20e32633f1db1072e9356f53638e4361bef4e8b03c9127c9328ea"
            ],
            "version": "==3.1.0"
        },
        "paho-mqtt": {
            "hashes": [
                "sha256:e3d286198baaea195c8b3bc221941d25a3ab0e1507fc1779bdb7473806394be4"
            ],
            "index": "pypi",
            "version": "==1.5.0"
        },
        "paramiko": {
            "hashes": [
                "sha256:920492895db8013f6cc0179293147f830b8c7b21fdfc839b6bad760c27459d9f",
                "sha256:9c980875fa4d2cb751604664e9a2d0f69096643f5be4db1b99599fe114a97b2f"
            ],
            "index": "pypi",
            "version": "==2.7.1"
        },
        "pigpio": {
            "hashes": [
                "sha256:8dbeb9445c128654e9368e8e1e4c4b06602b450e6556bebccc2efae82fb5dc85",
                "sha256:f5f2562f8f7aab0c6cf7235e501e72bedbf063efda725c6086c352b5e4b2f59d"
            ],
            "index": "pypi",
            "version": "==1.46"
        },
        "protobuf": {
            "hashes": [
                "sha256:0bae429443cc4748be2aadfdaf9633297cfaeb24a9a02d0ab15849175ce90fab",
                "sha256:24e3b6ad259544d717902777b33966a1a069208c885576254c112663e6a5bb0f",
                "sha256:310a7aca6e7f257510d0c750364774034272538d51796ca31d42c3925d12a52a",
                "sha256:52e586072612c1eec18e1174f8e3bb19d08f075fc2e3f91d3b16c919078469d0",
                "sha256:73152776dc75f335c476d11d52ec6f0f6925774802cd48d6189f4d5d7fe753f4",
                "sha256:7774bbbaac81d3ba86de646c39f154afc8156717972bf0450c9dbfa1dc8dbea2",
                "sha256:82d7ac987715d8d1eb4068bf997f3053468e0ce0287e2729c30601feb6602fee",
                "sha256:8eb9c93798b904f141d9de36a0ba9f9b73cc382869e67c9e642c0aba53b0fc07",
                "sha256:adf0e4d57b33881d0c63bb11e7f9038f98ee0c3e334c221f0858f826e8fb0151",
                "sha256:c40973a0aee65422d8cb4e7d7cbded95dfeee0199caab54d5ab25b63bce8135a",
                "sha256:c77c974d1dadf246d789f6dad1c24426137c9091e930dbf50e0a29c1fcf00b1f",
                "sha256:dd9aa4401c36785ea1b6fff0552c674bdd1b641319cb07ed1fe2392388e9b0d7",
                "sha256:e11df1ac6905e81b815ab6fd518e79be0a58b5dc427a2cf7208980f30694b956",
                "sha256:e2f8a75261c26b2f5f3442b0525d50fd79a71aeca04b5ec270fc123536188306",
                "sha256:e512b7f3a4dd780f59f1bf22c302740e27b10b5c97e858a6061772668cd6f961",
                "sha256:ef2c2e56aaf9ee914d3dccc3408d42661aaf7d9bb78eaa8f17b2e6282f214481",
                "sha256:fac513a9dc2a74b99abd2e17109b53945e364649ca03d9f7a0b96aa8d1807d0a",
                "sha256:fdfb6ad138dbbf92b5dbea3576d7c8ba7463173f7d2cb0ca1bd336ec88ddbd80"
            ],
            "version": "==3.11.3"
        },
        "psutil": {
            "hashes": [
<<<<<<< HEAD
                "sha256:06660136ab88762309775fd47290d7da14094422d915f0466e0adf8e4b22214e",
                "sha256:0c11adde31011a286197630ba2671e34651f004cc418d30ae06d2033a43c9e20",
                "sha256:0c211eec4185725847cb6c28409646c7cfa56fdb531014b35f97b5dc7fe04ff9",
                "sha256:0fc7a5619b47f74331add476fbc6022d7ca801c22865c7069ec0867920858963",
                "sha256:3004361c6b93dbad71330d992c1ae409cb8314a6041a0b67507cc882357f583e",
                "sha256:5e8dbf31871b0072bcba8d1f2861c0ec6c84c78f13c723bb6e981bce51b58f12",
                "sha256:6d81b9714791ef9a3a00b2ca846ee547fc5e53d259e2a6258c3d2054928039ff",
                "sha256:724390895cff80add7a1c4e7e0a04d9c94f3ee61423a2dcafd83784fabbd1ee9",
                "sha256:ad21281f7bd6c57578dd53913d2d44218e9e29fd25128d10ff7819ef16fa46e7",
                "sha256:f21a7bb4b207e4e7c60b3c40ffa89d790997619f04bbecec9db8e3696122bc78",
                "sha256:f60042bef7dc50a78c06334ca8e25580455948ba2fa98f240d034a4fed9141a5"
            ],
            "index": "pypi",
            "version": "==5.6.6"
=======
                "sha256:1413f4158eb50e110777c4f15d7c759521703bd6beb58926f1d562da40180058",
                "sha256:298af2f14b635c3c7118fd9183843f4e73e681bb6f01e12284d4d70d48a60953",
                "sha256:60b86f327c198561f101a92be1995f9ae0399736b6eced8f24af41ec64fb88d4",
                "sha256:685ec16ca14d079455892f25bd124df26ff9137664af445563c1bd36629b5e0e",
                "sha256:73f35ab66c6c7a9ce82ba44b1e9b1050be2a80cd4dcc3352cc108656b115c74f",
                "sha256:75e22717d4dbc7ca529ec5063000b2b294fc9a367f9c9ede1f65846c7955fd38",
                "sha256:a02f4ac50d4a23253b68233b07e7cdb567bd025b982d5cf0ee78296990c22d9e",
                "sha256:d008ddc00c6906ec80040d26dc2d3e3962109e40ad07fd8a12d0284ce5e0e4f8",
                "sha256:d84029b190c8a66a946e28b4d3934d2ca1528ec94764b180f7d6ea57b0e75e26",
                "sha256:e2d0c5b07c6fe5a87fa27b7855017edb0d52ee73b71e6ee368fae268605cc3f5",
                "sha256:f344ca230dd8e8d5eee16827596f1c22ec0876127c28e800d7ae20ed44c4b310"
            ],
            "index": "pypi",
            "version": "==5.7.0"
>>>>>>> d891c57a
        },
        "psycopg2-binary": {
            "hashes": [
                "sha256:040234f8a4a8dfd692662a8308d78f63f31a97e1c42d2480e5e6810c48966a29",
                "sha256:086f7e89ec85a6704db51f68f0dcae432eff9300809723a6e8782c41c2f48e03",
                "sha256:18ca813fdb17bc1db73fe61b196b05dd1ca2165b884dd5ec5568877cabf9b039",
                "sha256:19dc39616850342a2a6db70559af55b22955f86667b5f652f40c0e99253d9881",
                "sha256:2166e770cb98f02ed5ee2b0b569d40db26788e0bf2ec3ae1a0d864ea6f1d8309",
                "sha256:3a2522b1d9178575acee4adf8fd9f979f9c0449b00b4164bb63c3475ea6528ed",
                "sha256:3aa773580f85a28ffdf6f862e59cb5a3cc7ef6885121f2de3fca8d6ada4dbf3b",
                "sha256:3b5deaa3ee7180585a296af33e14c9b18c218d148e735c7accf78130765a47e3",
                "sha256:407af6d7e46593415f216c7f56ba087a9a42bd6dc2ecb86028760aa45b802bd7",
                "sha256:4c3c09fb674401f630626310bcaf6cd6285daf0d5e4c26d6e55ca26a2734e39b",
                "sha256:4c6717962247445b4f9e21c962ea61d2e884fc17df5ddf5e35863b016f8a1f03",
                "sha256:50446fae5681fc99f87e505d4e77c9407e683ab60c555ec302f9ac9bffa61103",
                "sha256:5057669b6a66aa9ca118a2a860159f0ee3acf837eda937bdd2a64f3431361a2d",
                "sha256:5dd90c5438b4f935c9d01fcbad3620253da89d19c1f5fca9158646407ed7df35",
                "sha256:659c815b5b8e2a55193ede2795c1e2349b8011497310bb936da7d4745652823b",
                "sha256:69b13fdf12878b10dc6003acc8d0abf3ad93e79813fd5f3812497c1c9fb9be49",
                "sha256:7a1cb80e35e1ccea3e11a48afe65d38744a0e0bde88795cc56a4d05b6e4f9d70",
                "sha256:7e6e3c52e6732c219c07bd97fff6c088f8df4dae3b79752ee3a817e6f32e177e",
                "sha256:7f42a8490c4fe854325504ce7a6e4796b207960dabb2cbafe3c3959cb00d1d7e",
                "sha256:84156313f258eafff716b2961644a4483a9be44a5d43551d554844d15d4d224e",
                "sha256:8578d6b8192e4c805e85f187bc530d0f52ba86c39172e61cd51f68fddd648103",
                "sha256:890167d5091279a27e2505ff0e1fb273f8c48c41d35c5b92adbf4af80e6b2ed6",
                "sha256:98e10634792ac0e9e7a92a76b4991b44c2325d3e7798270a808407355e7bb0a1",
                "sha256:9aadff9032e967865f9778485571e93908d27dab21d0fdfdec0ca779bb6f8ad9",
                "sha256:9f24f383a298a0c0f9b3113b982e21751a8ecde6615494a3f1470eb4a9d70e9e",
                "sha256:a73021b44813b5c84eda4a3af5826dd72356a900bac9bd9dd1f0f81ee1c22c2f",
                "sha256:afd96845e12638d2c44d213d4810a08f4dc4a563f9a98204b7428e567014b1cd",
                "sha256:b73ddf033d8cd4cc9dfed6324b1ad2a89ba52c410ef6877998422fcb9c23e3a8",
                "sha256:b8f490f5fad1767a1331df1259763b3bad7d7af12a75b950c2843ba319b2415f",
                "sha256:dbc5cd56fff1a6152ca59445178652756f4e509f672e49ccdf3d79c1043113a4",
                "sha256:eac8a3499754790187bb00574ab980df13e754777d346f85e0ff6df929bcd964",
                "sha256:eaed1c65f461a959284649e37b5051224f4db6ebdc84e40b5e65f2986f101a08"
            ],
            "index": "pypi",
            "version": "==2.8.4"
        },
        "pyasn1": {
            "hashes": [
                "sha256:39c7e2ec30515947ff4e87fb6f456dfc6e84857d34be479c9d4a4ba4bf46aa5d",
                "sha256:aef77c9fb94a3ac588e87841208bdec464471d9871bd5050a287cc9a475cd0ba"
            ],
            "version": "==0.4.8"
        },
        "pyasn1-modules": {
            "hashes": [
                "sha256:905f84c712230b2c592c19470d3ca8d552de726050d1d1716282a1f6146be65e",
                "sha256:a50b808ffeb97cb3601dd25981f6b016cbb3d31fbf57a8b8a87428e6158d0c74"
            ],
            "version": "==0.2.8"
        },
        "pycparser": {
            "hashes": [
                "sha256:2d475327684562c3a96cc71adf7dc8c4f0565175cf86b6d7a404ff4c771f15f0",
                "sha256:7582ad22678f0fcd81102833f60ef8d0e57288b6b5fb00323d101be910e35705"
            ],
            "version": "==2.20"
        },
        "pylint": {
            "hashes": [
                "sha256:3db5468ad013380e987410a8d6956226963aed94ecb5f9d3a28acca6d9ac36cd",
                "sha256:886e6afc935ea2590b462664b161ca9a5e40168ea99e5300935f6591ad467df4"
            ],
            "index": "pypi",
            "version": "==2.4.4"
        },
        "pynacl": {
            "hashes": [
                "sha256:05c26f93964373fc0abe332676cb6735f0ecad27711035b9472751faa8521255",
                "sha256:0c6100edd16fefd1557da078c7a31e7b7d7a52ce39fdca2bec29d4f7b6e7600c",
                "sha256:0d0a8171a68edf51add1e73d2159c4bc19fc0718e79dec51166e940856c2f28e",
                "sha256:1c780712b206317a746ace34c209b8c29dbfd841dfbc02aa27f2084dd3db77ae",
                "sha256:2424c8b9f41aa65bbdbd7a64e73a7450ebb4aa9ddedc6a081e7afcc4c97f7621",
                "sha256:2d23c04e8d709444220557ae48ed01f3f1086439f12dbf11976e849a4926db56",
                "sha256:30f36a9c70450c7878053fa1344aca0145fd47d845270b43a7ee9192a051bf39",
                "sha256:37aa336a317209f1bb099ad177fef0da45be36a2aa664507c5d72015f956c310",
                "sha256:4943decfc5b905748f0756fdd99d4f9498d7064815c4cf3643820c9028b711d1",
                "sha256:53126cd91356342dcae7e209f840212a58dcf1177ad52c1d938d428eebc9fee5",
                "sha256:57ef38a65056e7800859e5ba9e6091053cd06e1038983016effaffe0efcd594a",
                "sha256:5bd61e9b44c543016ce1f6aef48606280e45f892a928ca7068fba30021e9b786",
                "sha256:6482d3017a0c0327a49dddc8bd1074cc730d45db2ccb09c3bac1f8f32d1eb61b",
                "sha256:7d3ce02c0784b7cbcc771a2da6ea51f87e8716004512493a2b69016326301c3b",
                "sha256:a14e499c0f5955dcc3991f785f3f8e2130ed504fa3a7f44009ff458ad6bdd17f",
                "sha256:a39f54ccbcd2757d1d63b0ec00a00980c0b382c62865b61a505163943624ab20",
                "sha256:aabb0c5232910a20eec8563503c153a8e78bbf5459490c49ab31f6adf3f3a415",
                "sha256:bd4ecb473a96ad0f90c20acba4f0bf0df91a4e03a1f4dd6a4bdc9ca75aa3a715",
                "sha256:bf459128feb543cfca16a95f8da31e2e65e4c5257d2f3dfa8c0c1031139c9c92",
                "sha256:e2da3c13307eac601f3de04887624939aca8ee3c9488a0bb0eca4fb9401fc6b1",
                "sha256:f67814c38162f4deb31f68d590771a29d5ae3b1bd64b75cf232308e5c74777e0"
            ],
            "version": "==1.3.0"
        },
        "python-dateutil": {
            "hashes": [
                "sha256:73ebfe9dbf22e832286dafa60473e4cd239f8592f699aa5adaf10050e6e1823c",
                "sha256:75bb3f31ea686f1197762692a9ee6a7550b59fc6ca3a1f4b5d7e32fb98e2da2a"
            ],
            "version": "==2.8.1"
        },
        "python-dotenv": {
            "hashes": [
                "sha256:81822227f771e0cab235a2939f0f265954ac4763cafd806d845801c863bf372f",
                "sha256:92b3123fb2d58a284f76cc92bfe4ee6c502c32ded73e8b051c4f6afc8b6751ed"
            ],
            "index": "pypi",
            "version": "==0.12.0"
        },
        "python-systemd": {
            "hashes": [
                "sha256:c01352a24518a6d89f90ceb94e384b0ef0385ea5b3b2d6963f8262d9c00f2fc7"
            ],
            "index": "pypi",
            "version": "==0.0.9"
        },
        "pytz": {
            "hashes": [
                "sha256:1c557d7d0e871de1f5ccd5833f60fb2550652da6be2693c1e02300743d21500d",
                "sha256:b02c06db6cf09c12dd25137e563b31700d3b80fcc4ad23abb7a315f2789819be"
            ],
            "version": "==2019.3"
        },
        "requests": {
            "hashes": [
                "sha256:43999036bfa82904b6af1d99e4882b560e5e2c68e5c4b0aa03b655f3d7d73fee",
                "sha256:b3f43d496c6daba4493e7c431722aeb7dbc6288f52a6e04e7b6023b0247817e6"
            ],
            "version": "==2.23.0"
        },
        "requests-oauthlib": {
            "hashes": [
                "sha256:7f71572defaecd16372f9006f33c2ec8c077c3cfa6f5911a9a90202beb513f3d",
                "sha256:b4261601a71fd721a8bd6d7aa1cc1d6a8a93b4a9f5e96626f8e4d91e8beeaa6a"
            ],
            "version": "==1.3.0"
        },
        "rsa": {
            "hashes": [
                "sha256:14ba45700ff1ec9eeb206a2ce76b32814958a98e372006c8fb76ba820211be66",
                "sha256:1a836406405730121ae9823e19c6e806c62bbad73f890574fff50efa4122c487"
            ],
            "version": "==4.0"
        },
        "s3transfer": {
            "hashes": [
                "sha256:2482b4259524933a022d59da830f51bd746db62f047d6eb213f2f8855dcb8a13",
                "sha256:921a37e2aefc64145e7b73d50c71bb4f26f46e4c9f414dc648c6245ff92cf7db"
            ],
            "version": "==0.3.3"
        },
        "six": {
            "hashes": [
                "sha256:236bdbdce46e6e6a3d61a337c0f8b763ca1e8717c03b369e87a7ec7ce1319c0a",
                "sha256:8f3cd2e254d8f793e7f3d6d9df77b92252b52637291d0f0da013c76ea2724b6c"
            ],
            "version": "==1.14.0"
        },
        "smmap": {
            "hashes": [
                "sha256:171484fe62793e3626c8b05dd752eb2ca01854b0c55a1efc0dc4210fccb65446",
                "sha256:5fead614cf2de17ee0707a8c6a5f2aa5a2fc6c698c70993ba42f515485ffda78"
            ],
            "version": "==3.0.1"
        },
        "soupsieve": {
            "hashes": [
                "sha256:e914534802d7ffd233242b785229d5ba0766a7f487385e3f714446a07bf540ae",
                "sha256:fcd71e08c0aee99aca1b73f45478549ee7e7fc006d51b37bec9e9def7dc22b69"
            ],
            "version": "==2.0"
        },
        "typed-ast": {
            "hashes": [
                "sha256:0666aa36131496aed8f7be0410ff974562ab7eeac11ef351def9ea6fa28f6355",
                "sha256:0c2c07682d61a629b68433afb159376e24e5b2fd4641d35424e462169c0a7919",
                "sha256:249862707802d40f7f29f6e1aad8d84b5aa9e44552d2cc17384b209f091276aa",
                "sha256:24995c843eb0ad11a4527b026b4dde3da70e1f2d8806c99b7b4a7cf491612652",
                "sha256:269151951236b0f9a6f04015a9004084a5ab0d5f19b57de779f908621e7d8b75",
                "sha256:4083861b0aa07990b619bd7ddc365eb7fa4b817e99cf5f8d9cf21a42780f6e01",
                "sha256:498b0f36cc7054c1fead3d7fc59d2150f4d5c6c56ba7fb150c013fbc683a8d2d",
                "sha256:4e3e5da80ccbebfff202a67bf900d081906c358ccc3d5e3c8aea42fdfdfd51c1",
                "sha256:6daac9731f172c2a22ade6ed0c00197ee7cc1221aa84cfdf9c31defeb059a907",
                "sha256:715ff2f2df46121071622063fc7543d9b1fd19ebfc4f5c8895af64a77a8c852c",
                "sha256:73d785a950fc82dd2a25897d525d003f6378d1cb23ab305578394694202a58c3",
                "sha256:8c8aaad94455178e3187ab22c8b01a3837f8ee50e09cf31f1ba129eb293ec30b",
                "sha256:8ce678dbaf790dbdb3eba24056d5364fb45944f33553dd5869b7580cdbb83614",
                "sha256:aaee9905aee35ba5905cfb3c62f3e83b3bec7b39413f0a7f19be4e547ea01ebb",
                "sha256:bcd3b13b56ea479b3650b82cabd6b5343a625b0ced5429e4ccad28a8973f301b",
                "sha256:c9e348e02e4d2b4a8b2eedb48210430658df6951fa484e59de33ff773fbd4b41",
                "sha256:d205b1b46085271b4e15f670058ce182bd1199e56b317bf2ec004b6a44f911f6",
                "sha256:d43943ef777f9a1c42bf4e552ba23ac77a6351de620aa9acf64ad54933ad4d34",
                "sha256:d5d33e9e7af3b34a40dc05f498939f0ebf187f07c385fd58d591c533ad8562fe",
                "sha256:fc0fea399acb12edbf8a628ba8d2312f583bdbdb3335635db062fa98cf71fca4",
                "sha256:fe460b922ec15dd205595c9b5b99e2f056fd98ae8f9f56b888e7a17dc2b757e7"
            ],
            "markers": "implementation_name == 'cpython' and python_version < '3.8'",
            "version": "==1.4.1"
        },
        "uritemplate": {
            "hashes": [
                "sha256:07620c3f3f8eed1f12600845892b0e036a2420acf513c53f7de0abd911a5894f",
                "sha256:5af8ad10cec94f215e3f48112de2022e1d5a37ed427fbd88652fa908f2ab7cae"
            ],
            "version": "==3.0.1"
        },
        "urllib3": {
            "hashes": [
                "sha256:2f3db8b19923a873b3e5256dc9c2dedfa883e33d87c690d9c7913e1f40673cdc",
                "sha256:87716c2d2a7121198ebcb7ce7cccf6ce5e9ba539041cfbaeecfb641dc0bf6acc"
            ],
<<<<<<< HEAD
=======
            "markers": "python_version != '3.4'",
>>>>>>> d891c57a
            "version": "==1.25.8"
        },
        "wg-utilities": {
            "hashes": [
                "sha256:352916801e9efa12401dbd84dc6db336afaa14cf8aea4b6f51a9ba309ca8f531",
                "sha256:43b36c5afbea4edac41fbe8f2d1ebfa028001ed48370f822fef0fc60f8db56ac"
            ],
            "index": "pypi",
            "version": "==1.0.0"
        },
        "wrapt": {
            "hashes": [
                "sha256:565a021fd19419476b9362b05eeaa094178de64f8361e44468f9e9d7843901e1"
            ],
            "version": "==1.11.2"
        }
    },
    "develop": {}
}<|MERGE_RESOLUTION|>--- conflicted
+++ resolved
@@ -124,8 +124,6 @@
             ],
             "version": "==3.0.4"
         },
-<<<<<<< HEAD
-=======
         "colorama": {
             "hashes": [
                 "sha256:7d73d2a99753107a36ac6b455ee49046802e59d9d076ef8e47b61499fa29afff",
@@ -134,7 +132,6 @@
             "markers": "sys_platform == 'win32'",
             "version": "==0.4.3"
         },
->>>>>>> d891c57a
         "cryptography": {
             "hashes": [
                 "sha256:02079a6addc7b5140ba0825f542c0869ff4df9a69c360e339ecead5baefa843c",
@@ -161,19 +158,6 @@
             ],
             "version": "==2.8"
         },
-<<<<<<< HEAD
-        "gitdb": {
-            "hashes": [
-                "sha256:284a6a4554f954d6e737cddcff946404393e030b76a282c6640df8efd6b3da5e",
-                "sha256:598e0096bb3175a0aab3a0b5aedaa18a9a25c6707e0eca0695ba1a0baf1b2150"
-            ],
-            "version": "==4.0.2"
-        },
-        "gitdb2": {
-            "hashes": [
-                "sha256:0986cb4003de743f2b3aba4c828edd1ab58ce98e1c4a8acf72ef02760d4beb4e",
-                "sha256:a1c974e5fab8c2c90192c1367c81cbc54baec04244bda1816e9c8ab377d1cba3"
-=======
         "docutils": {
             "hashes": [
                 "sha256:6c4f696463b79f1fb8ba0c594b63840ebd41f059e92b31957c46b74a4599b6d0",
@@ -186,7 +170,6 @@
             "hashes": [
                 "sha256:284a6a4554f954d6e737cddcff946404393e030b76a282c6640df8efd6b3da5e",
                 "sha256:598e0096bb3175a0aab3a0b5aedaa18a9a25c6707e0eca0695ba1a0baf1b2150"
->>>>>>> d891c57a
             ],
             "version": "==4.0.2"
         },
@@ -207,19 +190,6 @@
         },
         "google-api-python-client": {
             "hashes": [
-<<<<<<< HEAD
-                "sha256:52ee38b5ade3f412a39c7c6c4bdacde73b06512f8b9dadca021021d354aa7fe2",
-                "sha256:9fd6a7b032b5e59975869a980655f49f27f1ad4dd51bdd3a9392bb2e46ad7409"
-            ],
-            "version": "==1.7.12"
-        },
-        "google-auth": {
-            "hashes": [
-                "sha256:1ee22e22f35d6e00f068d7b3999b2ce24ecb5d0dcbd485aa6896d2b83c8907d6",
-                "sha256:28a848d47c55075a0f29d7e26b7a213515c137ab8f0670e546e46d1277060e47"
-            ],
-            "version": "==1.11.2"
-=======
                 "sha256:0f5b42a14e2d2f7dee40f2e4514531dbe95ebde9c2173b1c4040a65c427e7900",
                 "sha256:5032ad1af5046889649b3848f2e871889fbb6ae440198a549fe1699581300386"
             ],
@@ -231,7 +201,6 @@
                 "sha256:01d686448f57d3bc027726474faa1aa650ba333bedb392e06938b0add8ec8d3a"
             ],
             "version": "==1.12.0"
->>>>>>> d891c57a
         },
         "google-auth-httplib2": {
             "hashes": [
@@ -370,22 +339,6 @@
         },
         "psutil": {
             "hashes": [
-<<<<<<< HEAD
-                "sha256:06660136ab88762309775fd47290d7da14094422d915f0466e0adf8e4b22214e",
-                "sha256:0c11adde31011a286197630ba2671e34651f004cc418d30ae06d2033a43c9e20",
-                "sha256:0c211eec4185725847cb6c28409646c7cfa56fdb531014b35f97b5dc7fe04ff9",
-                "sha256:0fc7a5619b47f74331add476fbc6022d7ca801c22865c7069ec0867920858963",
-                "sha256:3004361c6b93dbad71330d992c1ae409cb8314a6041a0b67507cc882357f583e",
-                "sha256:5e8dbf31871b0072bcba8d1f2861c0ec6c84c78f13c723bb6e981bce51b58f12",
-                "sha256:6d81b9714791ef9a3a00b2ca846ee547fc5e53d259e2a6258c3d2054928039ff",
-                "sha256:724390895cff80add7a1c4e7e0a04d9c94f3ee61423a2dcafd83784fabbd1ee9",
-                "sha256:ad21281f7bd6c57578dd53913d2d44218e9e29fd25128d10ff7819ef16fa46e7",
-                "sha256:f21a7bb4b207e4e7c60b3c40ffa89d790997619f04bbecec9db8e3696122bc78",
-                "sha256:f60042bef7dc50a78c06334ca8e25580455948ba2fa98f240d034a4fed9141a5"
-            ],
-            "index": "pypi",
-            "version": "==5.6.6"
-=======
                 "sha256:1413f4158eb50e110777c4f15d7c759521703bd6beb58926f1d562da40180058",
                 "sha256:298af2f14b635c3c7118fd9183843f4e73e681bb6f01e12284d4d70d48a60953",
                 "sha256:60b86f327c198561f101a92be1995f9ae0399736b6eced8f24af41ec64fb88d4",
@@ -400,7 +353,6 @@
             ],
             "index": "pypi",
             "version": "==5.7.0"
->>>>>>> d891c57a
         },
         "psycopg2-binary": {
             "hashes": [
@@ -612,10 +564,7 @@
                 "sha256:2f3db8b19923a873b3e5256dc9c2dedfa883e33d87c690d9c7913e1f40673cdc",
                 "sha256:87716c2d2a7121198ebcb7ce7cccf6ce5e9ba539041cfbaeecfb641dc0bf6acc"
             ],
-<<<<<<< HEAD
-=======
             "markers": "python_version != '3.4'",
->>>>>>> d891c57a
             "version": "==1.25.8"
         },
         "wg-utilities": {
