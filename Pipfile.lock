{
    "_meta": {
        "hash": {
            "sha256": "0e951b7647eea40c63a3e484f7fb4fa082c54a3f6f2f11b4d7082b67e6225ae8"
        },
        "pipfile-spec": 6,
        "requires": {
            "python_version": "3.7"
        },
        "sources": [
            {
                "name": "pypi",
                "url": "https://pypi.org/simple",
                "verify_ssl": true
            }
        ]
    },
    "default": {
        "astroid": {
            "hashes": [
                "sha256:71ea07f44df9568a75d0f354c49143a4575d90645e9fead6dfb52c26a85ed13a",
                "sha256:840947ebfa8b58f318d42301cf8c0a20fd794a33b61cc4638e28e9e61ba32f42"
            ],
            "version": "==2.3.3"
        },
        "bcrypt": {
            "hashes": [
                "sha256:0258f143f3de96b7c14f762c770f5fc56ccd72f8a1857a451c1cd9a655d9ac89",
                "sha256:0b0069c752ec14172c5f78208f1863d7ad6755a6fae6fe76ec2c80d13be41e42",
                "sha256:19a4b72a6ae5bb467fea018b825f0a7d917789bcfe893e53f15c92805d187294",
                "sha256:5432dd7b34107ae8ed6c10a71b4397f1c853bd39a4d6ffa7e35f40584cffd161",
                "sha256:6305557019906466fc42dbc53b46da004e72fd7a551c044a827e572c82191752",
                "sha256:69361315039878c0680be456640f8705d76cb4a3a3fe1e057e0f261b74be4b31",
                "sha256:6fe49a60b25b584e2f4ef175b29d3a83ba63b3a4df1b4c0605b826668d1b6be5",
                "sha256:74a015102e877d0ccd02cdeaa18b32aa7273746914a6c5d0456dd442cb65b99c",
                "sha256:763669a367869786bb4c8fcf731f4175775a5b43f070f50f46f0b59da45375d0",
                "sha256:8b10acde4e1919d6015e1df86d4c217d3b5b01bb7744c36113ea43d529e1c3de",
                "sha256:9fe92406c857409b70a38729dbdf6578caf9228de0aef5bc44f859ffe971a39e",
                "sha256:a190f2a5dbbdbff4b74e3103cef44344bc30e61255beb27310e2aec407766052",
                "sha256:a595c12c618119255c90deb4b046e1ca3bcfad64667c43d1166f2b04bc72db09",
                "sha256:c9457fa5c121e94a58d6505cadca8bed1c64444b83b3204928a866ca2e599105",
                "sha256:cb93f6b2ab0f6853550b74e051d297c27a638719753eb9ff66d1e4072be67133",
                "sha256:ce4e4f0deb51d38b1611a27f330426154f2980e66582dc5f438aad38b5f24fc1",
                "sha256:d7bdc26475679dd073ba0ed2766445bb5b20ca4793ca0db32b399dccc6bc84b7",
                "sha256:ff032765bb8716d9387fd5376d987a937254b0619eff0972779515b5c98820bc"
            ],
            "version": "==3.1.7"
        },
        "beautifulsoup4": {
            "hashes": [
<<<<<<< HEAD
                "sha256:05fd825eb01c290877657a56df4c6e4c311b3965bda790c613a3d6fb01a5462a",
                "sha256:9fbb4d6e48ecd30bcacc5b63b94088192dcda178513b2ae3c394229f8911b887",
                "sha256:e1505eeed31b0f4ce2dbb3bc8eb256c04cc2b3b72af7d551a4ab6efd5cbe5dae"
            ],
            "index": "pypi",
            "version": "==4.8.2"
        },
        "boto3": {
            "hashes": [
                "sha256:8bf7e3611d46e8214bf225169ac55de762d9d341514f81ebae885dd601138fcf",
                "sha256:913fc7bbb9df147ed6fa0bd2b391469652ee8cad3e26ca2355e6ff774d9516fb"
            ],
            "index": "pypi",
            "version": "==1.12.31"
        },
        "botocore": {
            "hashes": [
                "sha256:3d4684f61ff07aa1b4cd30d13a6b8e6416142be5a2a55aedcc1d7974b9415bb1",
                "sha256:86e3f25c9a94e9e85915ef3dcb13b496d25873a40b81f4e23a7a0250248d1be9"
            ],
            "version": "==1.15.31"
=======
                "sha256:594ca51a10d2b3443cbac41214e12dbb2a1cd57e1a7344659849e2e20ba6a8d8",
                "sha256:a4bbe77fd30670455c5296242967a123ec28c37e9702a8a81bd2f20a4baf0368",
                "sha256:d4e96ac9b0c3a6d3f0caae2e4124e6055c5dcafde8e2f831ff194c104f0775a0"
            ],
            "index": "pypi",
            "version": "==4.9.0"
        },
        "boto3": {
            "hashes": [
                "sha256:0f01cd63dbfa0d2b789f427f7c1a18cc4067580c6e2b31078d64b3bb6375a6dd",
                "sha256:4f7f11e7489c267f9ea0c6193bfbe20ef1a8dd639d780aea0ac61a769de722e1"
            ],
            "index": "pypi",
            "version": "==1.12.46"
        },
        "botocore": {
            "hashes": [
                "sha256:ae39899dc450570968e3e128d2c8a011e5f8d4f6fd07a7d1f01df10a11ef332d",
                "sha256:b609e2373dccb728b34555af28fd8bd87cc57295cafa32f8a5b8044bb58b9ea8"
            ],
            "version": "==1.15.46"
>>>>>>> f5ae9d2f
        },
        "cachetools": {
            "hashes": [
                "sha256:1d057645db16ca7fe1f3bd953558897603d6f0b9c51ed9d11eb4d071ec4e2aab",
                "sha256:de5d88f87781602201cde465d3afe837546663b168e8b39df67411b0bf10cefc"
            ],
            "version": "==4.1.0"
        },
        "cap1xxx": {
            "hashes": [
                "sha256:99322241bde6660aa465e25be237c66cec5eb8039ad2bf1aefe1c1cb5cedc26b"
            ],
            "version": "==0.1.3"
        },
        "certifi": {
            "hashes": [
                "sha256:1d987a998c75633c40847cc966fcf5904906c920a7f17ef374f5aa4282abd304",
                "sha256:51fcb31174be6e6664c5f69e3e1691a2d72a1a12e90f872cbdb1567eb47b6519"
            ],
            "version": "==2020.4.5.1"
        },
        "cffi": {
            "hashes": [
                "sha256:001bf3242a1bb04d985d63e138230802c6c8d4db3668fb545fb5005ddf5bb5ff",
                "sha256:00789914be39dffba161cfc5be31b55775de5ba2235fe49aa28c148236c4e06b",
                "sha256:028a579fc9aed3af38f4892bdcc7390508adabc30c6af4a6e4f611b0c680e6ac",
                "sha256:14491a910663bf9f13ddf2bc8f60562d6bc5315c1f09c704937ef17293fb85b0",
                "sha256:1cae98a7054b5c9391eb3249b86e0e99ab1e02bb0cc0575da191aedadbdf4384",
                "sha256:2089ed025da3919d2e75a4d963d008330c96751127dd6f73c8dc0c65041b4c26",
                "sha256:2d384f4a127a15ba701207f7639d94106693b6cd64173d6c8988e2c25f3ac2b6",
                "sha256:337d448e5a725bba2d8293c48d9353fc68d0e9e4088d62a9571def317797522b",
                "sha256:399aed636c7d3749bbed55bc907c3288cb43c65c4389964ad5ff849b6370603e",
                "sha256:3b911c2dbd4f423b4c4fcca138cadde747abdb20d196c4a48708b8a2d32b16dd",
                "sha256:3d311bcc4a41408cf5854f06ef2c5cab88f9fded37a3b95936c9879c1640d4c2",
                "sha256:62ae9af2d069ea2698bf536dcfe1e4eed9090211dbaafeeedf5cb6c41b352f66",
                "sha256:66e41db66b47d0d8672d8ed2708ba91b2f2524ece3dee48b5dfb36be8c2f21dc",
                "sha256:675686925a9fb403edba0114db74e741d8181683dcf216be697d208857e04ca8",
                "sha256:7e63cbcf2429a8dbfe48dcc2322d5f2220b77b2e17b7ba023d6166d84655da55",
                "sha256:8a6c688fefb4e1cd56feb6c511984a6c4f7ec7d2a1ff31a10254f3c817054ae4",
                "sha256:8c0ffc886aea5df6a1762d0019e9cb05f825d0eec1f520c51be9d198701daee5",
                "sha256:95cd16d3dee553f882540c1ffe331d085c9e629499ceadfbda4d4fde635f4b7d",
                "sha256:99f748a7e71ff382613b4e1acc0ac83bf7ad167fb3802e35e90d9763daba4d78",
                "sha256:b8c78301cefcf5fd914aad35d3c04c2b21ce8629b5e4f4e45ae6812e461910fa",
                "sha256:c420917b188a5582a56d8b93bdd8e0f6eca08c84ff623a4c16e809152cd35793",
                "sha256:c43866529f2f06fe0edc6246eb4faa34f03fe88b64a0a9a942561c8e22f4b71f",
                "sha256:cab50b8c2250b46fe738c77dbd25ce017d5e6fb35d3407606e7a4180656a5a6a",
                "sha256:cef128cb4d5e0b3493f058f10ce32365972c554572ff821e175dbc6f8ff6924f",
                "sha256:cf16e3cf6c0a5fdd9bc10c21687e19d29ad1fe863372b5543deaec1039581a30",
                "sha256:e56c744aa6ff427a607763346e4170629caf7e48ead6921745986db3692f987f",
                "sha256:e577934fc5f8779c554639376beeaa5657d54349096ef24abe8c74c5d9c117c3",
                "sha256:f2b0fa0c01d8a0c7483afd9f31d7ecf2d71760ca24499c8697aeb5ca37dc090c"
            ],
            "version": "==1.14.0"
        },
        "chardet": {
            "hashes": [
                "sha256:84ab92ed1c4d4f16916e05906b6b75a6c0fb5db821cc65e70cbd64a3e2a5eaae",
                "sha256:fc323ffcaeaed0e0a02bf4d117757b98aed530d9ed4531e3e15460124c106691"
            ],
            "version": "==3.0.4"
        },
        "cryptography": {
            "hashes": [
                "sha256:091d31c42f444c6f519485ed528d8b451d1a0c7bf30e8ca583a0cac44b8a0df6",
                "sha256:18452582a3c85b96014b45686af264563e3e5d99d226589f057ace56196ec78b",
                "sha256:1dfa985f62b137909496e7fc182dac687206d8d089dd03eaeb28ae16eec8e7d5",
                "sha256:1e4014639d3d73fbc5ceff206049c5a9a849cefd106a49fa7aaaa25cc0ce35cf",
                "sha256:22e91636a51170df0ae4dcbd250d318fd28c9f491c4e50b625a49964b24fe46e",
                "sha256:3b3eba865ea2754738616f87292b7f29448aec342a7c720956f8083d252bf28b",
                "sha256:651448cd2e3a6bc2bb76c3663785133c40d5e1a8c1a9c5429e4354201c6024ae",
                "sha256:726086c17f94747cedbee6efa77e99ae170caebeb1116353c6cf0ab67ea6829b",
                "sha256:844a76bc04472e5135b909da6aed84360f522ff5dfa47f93e3dd2a0b84a89fa0",
                "sha256:88c881dd5a147e08d1bdcf2315c04972381d026cdb803325c03fe2b4a8ed858b",
                "sha256:96c080ae7118c10fcbe6229ab43eb8b090fccd31a09ef55f83f690d1ef619a1d",
                "sha256:a0c30272fb4ddda5f5ffc1089d7405b7a71b0b0f51993cb4e5dbb4590b2fc229",
                "sha256:bb1f0281887d89617b4c68e8db9a2c42b9efebf2702a3c5bf70599421a8623e3",
                "sha256:c447cf087cf2dbddc1add6987bbe2f767ed5317adb2d08af940db517dd704365",
                "sha256:c4fd17d92e9d55b84707f4fd09992081ba872d1a0c610c109c18e062e06a2e55",
                "sha256:d0d5aeaedd29be304848f1c5059074a740fa9f6f26b84c5b63e8b29e73dfc270",
                "sha256:daf54a4b07d67ad437ff239c8a4080cfd1cc7213df57d33c97de7b4738048d5e",
                "sha256:e993468c859d084d5579e2ebee101de8f5a27ce8e2159959b6673b418fd8c785",
                "sha256:f118a95c7480f5be0df8afeb9a11bd199aa20afab7a96bcf20409b411a3a85f0"
            ],
            "version": "==2.9.2"
        },
        "docutils": {
            "hashes": [
                "sha256:6c4f696463b79f1fb8ba0c594b63840ebd41f059e92b31957c46b74a4599b6d0",
                "sha256:9e4d7ecfc600058e07ba661411a2b7de2fd0fafa17d1a7f7361cd47b1175c827",
                "sha256:a2aeea129088da402665e92e0b25b04b073c04b2dce4ab65caaa38b7ce2e1a99"
            ],
            "version": "==0.15.2"
        },
<<<<<<< HEAD
        "gitdb": {
            "hashes": [
                "sha256:284a6a4554f954d6e737cddcff946404393e030b76a282c6640df8efd6b3da5e",
                "sha256:598e0096bb3175a0aab3a0b5aedaa18a9a25c6707e0eca0695ba1a0baf1b2150"
            ],
            "version": "==4.0.2"
        },
        "gitpython": {
            "hashes": [
                "sha256:43da89427bdf18bf07f1164c6d415750693b4d50e28fc9b68de706245147b9dd",
                "sha256:e426c3b587bd58c482f0b7fe6145ff4ac7ae6c82673fc656f489719abca6f4cb"
            ],
            "index": "pypi",
            "version": "==3.1.0"
        },
        "google-api-core": {
            "hashes": [
                "sha256:859f7392676761f2b160c6ee030c3422135ada4458f0948c5690a6a7c8d86294",
                "sha256:92e962a087f1c4b8d1c5c88ade1c1dfd550047dcffb320c57ef6a534a20403e2"
            ],
            "version": "==1.16.0"
        },
        "google-api-python-client": {
            "hashes": [
                "sha256:0f5b42a14e2d2f7dee40f2e4514531dbe95ebde9c2173b1c4040a65c427e7900",
                "sha256:5032ad1af5046889649b3848f2e871889fbb6ae440198a549fe1699581300386"
            ],
            "version": "==1.8.0"
        },
        "google-auth": {
            "hashes": [
                "sha256:016924388770b7e66c7e9ade1c4c3144ee88812d79697fd6c0dad9abdfcda2fd",
                "sha256:01d686448f57d3bc027726474faa1aa650ba333bedb392e06938b0add8ec8d3a"
            ],
            "version": "==1.12.0"
=======
        "dot3k": {
            "hashes": [
                "sha256:b091dab8da80f271c0771ac334e5a07a7e9f8c391d8dca59a07d9a272ba868da"
            ],
            "index": "pypi",
            "version": "==2.0.1"
        },
        "gitdb": {
            "hashes": [
                "sha256:6f0ecd46f99bb4874e5678d628c3a198e2b4ef38daea2756a2bfd8df7dd5c1a5",
                "sha256:ba1132c0912e8c917aa8aa990bee26315064c7b7f171ceaaac0afeb1dc656c6a"
            ],
            "version": "==4.0.4"
        },
        "gitpython": {
            "hashes": [
                "sha256:6d4f10e2aaad1864bb0f17ec06a2c2831534140e5883c350d58b4e85189dab74",
                "sha256:71b8dad7409efbdae4930f2b0b646aaeccce292484ffa0bc74f1195582578b3d"
            ],
            "index": "pypi",
            "version": "==3.1.1"
        },
        "google-api-core": {
            "hashes": [
                "sha256:c0e430658ed6be902d7ba7095fb0a9cac810270d71bf7ac4484e76c300407aae",
                "sha256:e4082a0b479dc2dee2f8d7b80ea8b5d0184885b773caab15ab1836277a01d689"
            ],
            "version": "==1.17.0"
        },
        "google-api-python-client": {
            "hashes": [
                "sha256:8dd35a3704650c2db44e6cf52abdaf9de71f409c93c56bbe48a321ab5e14ebad",
                "sha256:bf482c13fb41a6d01770f9d62be6b33fdcd41d68c97f2beb9be02297bdd9e725"
            ],
            "version": "==1.8.2"
        },
        "google-auth": {
            "hashes": [
                "sha256:0c41a453b9a8e77975bfa436b8daedac00aed1c545d84410daff8272fff40fbb",
                "sha256:e63b2210e03c4ed829063b72c4af0c4b867c2788efb3210b6b9439b488bd3afd"
            ],
            "version": "==1.14.1"
>>>>>>> f5ae9d2f
        },
        "google-auth-httplib2": {
            "hashes": [
                "sha256:098fade613c25b4527b2c08fa42d11f3c2037dda8995d86de0745228e965d445",
                "sha256:f1c437842155680cf9918df9bc51c1182fda41feef88c34004bd1978c8157e08"
            ],
            "version": "==0.0.3"
        },
        "google-auth-oauthlib": {
            "hashes": [
                "sha256:88d2cd115e3391eb85e1243ac6902e76e77c5fe438b7276b297fbe68015458dd",
                "sha256:a92a0f6f41a0fb6138454fbc02674e64f89d82a244ea32f98471733c8ef0e0e1"
            ],
            "index": "pypi",
            "version": "==0.4.1"
        },
        "googleapis-common-protos": {
            "hashes": [
                "sha256:013c91704279119150e44ef770086fdbba158c1f978a6402167d47d5409e226e"
            ],
            "version": "==1.51.0"
        },
        "httplib2": {
            "hashes": [
<<<<<<< HEAD
                "sha256:79751cc040229ec896aa01dced54de0cd0bf042f928e84d5761294422dde4454",
                "sha256:de96d0a49f46d0ee7e0aae80141d37b8fcd6a68fb05d02e0b82c128592dd8261"
            ],
            "version": "==0.17.0"
=======
                "sha256:39dd15a333f67bfb70798faa9de8a6e99c819da6ad82b77f9a259a5c7b1225a2",
                "sha256:6d9722decd2deacd486ef10c5dd5e2f120ca3ba8736842b90509afcdc16488b1"
            ],
            "version": "==0.17.3"
>>>>>>> f5ae9d2f
        },
        "idna": {
            "hashes": [
                "sha256:7588d1c14ae4c77d74036e8c22ff447b26d0fde8f007354fd48a7814db15b7cb",
                "sha256:a068a21ceac8a4d63dbfd964670474107f541babbd2250d61922f029858365fa"
            ],
            "version": "==2.9"
        },
        "isort": {
            "hashes": [
                "sha256:54da7e92468955c4fceacd0c86bd0ec997b0e1ee80d97f67c35a78b719dccab1",
                "sha256:6e811fcb295968434526407adb8796944f1988c5b65e8139058f2014cbe100fd"
            ],
            "version": "==4.3.21"
        },
        "jmespath": {
            "hashes": [
                "sha256:695cb76fa78a10663425d5b73ddc5714eb711157e52704d69be03b1a02ba4fec",
                "sha256:cca55c8d153173e21baa59983015ad0daf603f9cb799904ff057bfb8ff8dc2d9"
            ],
            "version": "==0.9.5"
        },
        "lazy-object-proxy": {
            "hashes": [
                "sha256:0c4b206227a8097f05c4dbdd323c50edf81f15db3b8dc064d08c62d37e1a504d",
                "sha256:194d092e6f246b906e8f70884e620e459fc54db3259e60cf69a4d66c3fda3449",
                "sha256:1be7e4c9f96948003609aa6c974ae59830a6baecc5376c25c92d7d697e684c08",
                "sha256:4677f594e474c91da97f489fea5b7daa17b5517190899cf213697e48d3902f5a",
                "sha256:48dab84ebd4831077b150572aec802f303117c8cc5c871e182447281ebf3ac50",
                "sha256:5541cada25cd173702dbd99f8e22434105456314462326f06dba3e180f203dfd",
                "sha256:59f79fef100b09564bc2df42ea2d8d21a64fdcda64979c0fa3db7bdaabaf6239",
                "sha256:8d859b89baf8ef7f8bc6b00aa20316483d67f0b1cbf422f5b4dc56701c8f2ffb",
                "sha256:9254f4358b9b541e3441b007a0ea0764b9d056afdeafc1a5569eee1cc6c1b9ea",
                "sha256:9651375199045a358eb6741df3e02a651e0330be090b3bc79f6d0de31a80ec3e",
                "sha256:97bb5884f6f1cdce0099f86b907aa41c970c3c672ac8b9c8352789e103cf3156",
                "sha256:9b15f3f4c0f35727d3a0fba4b770b3c4ebbb1fa907dbcc046a1d2799f3edd142",
                "sha256:a2238e9d1bb71a56cd710611a1614d1194dc10a175c1e08d75e1a7bcc250d442",
                "sha256:a6ae12d08c0bf9909ce12385803a543bfe99b95fe01e752536a60af2b7797c62",
                "sha256:ca0a928a3ddbc5725be2dd1cf895ec0a254798915fb3a36af0964a0a4149e3db",
                "sha256:cb2c7c57005a6804ab66f106ceb8482da55f5314b7fcb06551db1edae4ad1531",
                "sha256:d74bb8693bf9cf75ac3b47a54d716bbb1a92648d5f781fc799347cfc95952383",
                "sha256:d945239a5639b3ff35b70a88c5f2f491913eb94871780ebfabb2568bd58afc5a",
                "sha256:eba7011090323c1dadf18b3b689845fd96a61ba0a1dfbd7f24b921398affc357",
                "sha256:efa1909120ce98bbb3777e8b6f92237f5d5c8ea6758efea36a473e1d38f7d3e4",
                "sha256:f3900e8a5de27447acbf900b4750b0ddfd7ec1ea7fbaf11dfa911141bc522af0"
            ],
            "version": "==1.4.3"
        },
        "mccabe": {
            "hashes": [
                "sha256:ab8a6258860da4b6677da4bd2fe5dc2c659cff31b3ee4f7f5d64e79735b80d42",
                "sha256:dd8d182285a0fe56bace7f45b5e7d1a6ebcbf524e8f3bd87eb0f125271b8831f"
            ],
            "version": "==0.6.1"
        },
        "oauthlib": {
            "hashes": [
                "sha256:bee41cc35fcca6e988463cacc3bcb8a96224f470ca547e697b604cc697b2f889",
                "sha256:df884cd6cbe20e32633f1db1072e9356f53638e4361bef4e8b03c9127c9328ea"
            ],
            "version": "==3.1.0"
        },
        "paho-mqtt": {
            "hashes": [
                "sha256:e3d286198baaea195c8b3bc221941d25a3ab0e1507fc1779bdb7473806394be4"
            ],
            "index": "pypi",
            "version": "==1.5.0"
        },
        "paramiko": {
            "hashes": [
                "sha256:920492895db8013f6cc0179293147f830b8c7b21fdfc839b6bad760c27459d9f",
                "sha256:9c980875fa4d2cb751604664e9a2d0f69096643f5be4db1b99599fe114a97b2f"
            ],
            "index": "pypi",
            "version": "==2.7.1"
        },
        "pigpio": {
            "hashes": [
                "sha256:8dbeb9445c128654e9368e8e1e4c4b06602b450e6556bebccc2efae82fb5dc85",
                "sha256:f5f2562f8f7aab0c6cf7235e501e72bedbf063efda725c6086c352b5e4b2f59d"
            ],
            "index": "pypi",
            "version": "==1.46"
        },
        "protobuf": {
            "hashes": [
                "sha256:0bae429443cc4748be2aadfdaf9633297cfaeb24a9a02d0ab15849175ce90fab",
                "sha256:24e3b6ad259544d717902777b33966a1a069208c885576254c112663e6a5bb0f",
                "sha256:310a7aca6e7f257510d0c750364774034272538d51796ca31d42c3925d12a52a",
                "sha256:52e586072612c1eec18e1174f8e3bb19d08f075fc2e3f91d3b16c919078469d0",
                "sha256:73152776dc75f335c476d11d52ec6f0f6925774802cd48d6189f4d5d7fe753f4",
                "sha256:7774bbbaac81d3ba86de646c39f154afc8156717972bf0450c9dbfa1dc8dbea2",
                "sha256:82d7ac987715d8d1eb4068bf997f3053468e0ce0287e2729c30601feb6602fee",
                "sha256:8eb9c93798b904f141d9de36a0ba9f9b73cc382869e67c9e642c0aba53b0fc07",
                "sha256:adf0e4d57b33881d0c63bb11e7f9038f98ee0c3e334c221f0858f826e8fb0151",
                "sha256:c40973a0aee65422d8cb4e7d7cbded95dfeee0199caab54d5ab25b63bce8135a",
                "sha256:c77c974d1dadf246d789f6dad1c24426137c9091e930dbf50e0a29c1fcf00b1f",
                "sha256:dd9aa4401c36785ea1b6fff0552c674bdd1b641319cb07ed1fe2392388e9b0d7",
                "sha256:e11df1ac6905e81b815ab6fd518e79be0a58b5dc427a2cf7208980f30694b956",
                "sha256:e2f8a75261c26b2f5f3442b0525d50fd79a71aeca04b5ec270fc123536188306",
                "sha256:e512b7f3a4dd780f59f1bf22c302740e27b10b5c97e858a6061772668cd6f961",
                "sha256:ef2c2e56aaf9ee914d3dccc3408d42661aaf7d9bb78eaa8f17b2e6282f214481",
                "sha256:fac513a9dc2a74b99abd2e17109b53945e364649ca03d9f7a0b96aa8d1807d0a",
                "sha256:fdfb6ad138dbbf92b5dbea3576d7c8ba7463173f7d2cb0ca1bd336ec88ddbd80"
            ],
            "version": "==3.11.3"
        },
        "psutil": {
            "hashes": [
                "sha256:1413f4158eb50e110777c4f15d7c759521703bd6beb58926f1d562da40180058",
                "sha256:298af2f14b635c3c7118fd9183843f4e73e681bb6f01e12284d4d70d48a60953",
                "sha256:60b86f327c198561f101a92be1995f9ae0399736b6eced8f24af41ec64fb88d4",
                "sha256:685ec16ca14d079455892f25bd124df26ff9137664af445563c1bd36629b5e0e",
                "sha256:73f35ab66c6c7a9ce82ba44b1e9b1050be2a80cd4dcc3352cc108656b115c74f",
                "sha256:75e22717d4dbc7ca529ec5063000b2b294fc9a367f9c9ede1f65846c7955fd38",
                "sha256:a02f4ac50d4a23253b68233b07e7cdb567bd025b982d5cf0ee78296990c22d9e",
                "sha256:d008ddc00c6906ec80040d26dc2d3e3962109e40ad07fd8a12d0284ce5e0e4f8",
                "sha256:d84029b190c8a66a946e28b4d3934d2ca1528ec94764b180f7d6ea57b0e75e26",
                "sha256:e2d0c5b07c6fe5a87fa27b7855017edb0d52ee73b71e6ee368fae268605cc3f5",
                "sha256:f344ca230dd8e8d5eee16827596f1c22ec0876127c28e800d7ae20ed44c4b310"
            ],
            "index": "pypi",
            "version": "==5.7.0"
        },
        "psycopg2-binary": {
            "hashes": [
                "sha256:008da3ab51adc70a5f1cfbbe5db3a22607ab030eb44bcecf517ad11a0c2b3cac",
                "sha256:07cf82c870ec2d2ce94d18e70c13323c89f2f2a2628cbf1feee700630be2519a",
                "sha256:08507efbe532029adee21b8d4c999170a83760d38249936038bd0602327029b5",
                "sha256:107d9be3b614e52a192719c6bf32e8813030020ea1d1215daa86ded9a24d8b04",
                "sha256:17a0ea0b0eabf07035e5e0d520dabc7950aeb15a17c6d36128ba99b2721b25b1",
                "sha256:3286541b9d85a340ee4ed42732d15fc1bb441dc500c97243a768154ab8505bb5",
                "sha256:3939cf75fc89c5e9ed836e228c4a63604dff95ad19aed2bbf71d5d04c15ed5ce",
                "sha256:40abc319f7f26c042a11658bf3dd3b0b3bceccf883ec1c565d5c909a90204434",
                "sha256:51f7823f1b087d2020d8e8c9e6687473d3d239ba9afc162d9b2ab6e80b53f9f9",
                "sha256:6bb2dd006a46a4a4ce95201f836194eb6a1e863f69ee5bab506673e0ca767057",
                "sha256:702f09d8f77dc4794651f650828791af82f7c2efd8c91ae79e3d9fe4bb7d4c98",
                "sha256:7036ccf715925251fac969f4da9ad37e4b7e211b1e920860148a10c0de963522",
                "sha256:7b832d76cc65c092abd9505cc670c4e3421fd136fb6ea5b94efbe4c146572505",
                "sha256:8f74e631b67482d504d7e9cf364071fc5d54c28e79a093ff402d5f8f81e23bfa",
                "sha256:930315ac53dc65cbf52ab6b6d27422611f5fb461d763c531db229c7e1af6c0b3",
                "sha256:96d3038f5bd061401996614f65d27a4ecb62d843eb4f48e212e6d129171a721f",
                "sha256:a20299ee0ea2f9cca494396ac472d6e636745652a64a418b39522c120fd0a0a4",
                "sha256:a34826d6465c2e2bbe9d0605f944f19d2480589f89863ed5f091943be27c9de4",
                "sha256:a69970ee896e21db4c57e398646af9edc71c003bc52a3cc77fb150240fefd266",
                "sha256:b9a8b391c2b0321e0cd7ec6b4cfcc3dd6349347bd1207d48bcb752aa6c553a66",
                "sha256:ba13346ff6d3eb2dca0b6fa0d8a9d999eff3dcd9b55f3a890f12b0b6362b2b38",
                "sha256:bb0608694a91db1e230b4a314e8ed00ad07ed0c518f9a69b83af2717e31291a3",
                "sha256:c8830b7d5f16fd79d39b21e3d94f247219036b29b30c8270314c46bf8b732389",
                "sha256:cac918cd7c4c498a60f5d2a61d4f0a6091c2c9490d81bc805c963444032d0dab",
                "sha256:cc30cb900f42c8a246e2cb76539d9726f407330bc244ca7729c41a44e8d807fb",
                "sha256:ccdc6a87f32b491129ada4b87a43b1895cf2c20fdb7f98ad979647506ffc41b6",
                "sha256:d1a8b01f6a964fec702d6b6dac1f91f2b9f9fe41b310cbb16c7ef1fac82df06d",
                "sha256:e004db88e5a75e5fdab1620fb9f90c9598c2a195a594225ac4ed2a6f1c23e162",
                "sha256:eb2f43ae3037f1ef5e19339c41cf56947021ac892f668765cd65f8ab9814192e",
                "sha256:fa466306fcf6b39b8a61d003123d442b23707d635a5cb05ac4e1b62cc79105cd"
            ],
            "index": "pypi",
            "version": "==2.8.5"
        },
        "pyasn1": {
            "hashes": [
                "sha256:39c7e2ec30515947ff4e87fb6f456dfc6e84857d34be479c9d4a4ba4bf46aa5d",
                "sha256:aef77c9fb94a3ac588e87841208bdec464471d9871bd5050a287cc9a475cd0ba"
            ],
            "version": "==0.4.8"
        },
        "pyasn1-modules": {
            "hashes": [
                "sha256:905f84c712230b2c592c19470d3ca8d552de726050d1d1716282a1f6146be65e",
                "sha256:a50b808ffeb97cb3601dd25981f6b016cbb3d31fbf57a8b8a87428e6158d0c74"
            ],
            "version": "==0.2.8"
        },
        "pycparser": {
            "hashes": [
                "sha256:2d475327684562c3a96cc71adf7dc8c4f0565175cf86b6d7a404ff4c771f15f0",
                "sha256:7582ad22678f0fcd81102833f60ef8d0e57288b6b5fb00323d101be910e35705"
            ],
            "version": "==2.20"
        },
        "pylint": {
            "hashes": [
                "sha256:3db5468ad013380e987410a8d6956226963aed94ecb5f9d3a28acca6d9ac36cd",
                "sha256:886e6afc935ea2590b462664b161ca9a5e40168ea99e5300935f6591ad467df4"
            ],
            "index": "pypi",
            "version": "==2.4.4"
        },
        "pynacl": {
            "hashes": [
                "sha256:05c26f93964373fc0abe332676cb6735f0ecad27711035b9472751faa8521255",
                "sha256:0c6100edd16fefd1557da078c7a31e7b7d7a52ce39fdca2bec29d4f7b6e7600c",
                "sha256:0d0a8171a68edf51add1e73d2159c4bc19fc0718e79dec51166e940856c2f28e",
                "sha256:1c780712b206317a746ace34c209b8c29dbfd841dfbc02aa27f2084dd3db77ae",
                "sha256:2424c8b9f41aa65bbdbd7a64e73a7450ebb4aa9ddedc6a081e7afcc4c97f7621",
                "sha256:2d23c04e8d709444220557ae48ed01f3f1086439f12dbf11976e849a4926db56",
                "sha256:30f36a9c70450c7878053fa1344aca0145fd47d845270b43a7ee9192a051bf39",
                "sha256:37aa336a317209f1bb099ad177fef0da45be36a2aa664507c5d72015f956c310",
                "sha256:4943decfc5b905748f0756fdd99d4f9498d7064815c4cf3643820c9028b711d1",
                "sha256:53126cd91356342dcae7e209f840212a58dcf1177ad52c1d938d428eebc9fee5",
                "sha256:57ef38a65056e7800859e5ba9e6091053cd06e1038983016effaffe0efcd594a",
                "sha256:5bd61e9b44c543016ce1f6aef48606280e45f892a928ca7068fba30021e9b786",
                "sha256:6482d3017a0c0327a49dddc8bd1074cc730d45db2ccb09c3bac1f8f32d1eb61b",
                "sha256:7d3ce02c0784b7cbcc771a2da6ea51f87e8716004512493a2b69016326301c3b",
                "sha256:a14e499c0f5955dcc3991f785f3f8e2130ed504fa3a7f44009ff458ad6bdd17f",
                "sha256:a39f54ccbcd2757d1d63b0ec00a00980c0b382c62865b61a505163943624ab20",
                "sha256:aabb0c5232910a20eec8563503c153a8e78bbf5459490c49ab31f6adf3f3a415",
                "sha256:bd4ecb473a96ad0f90c20acba4f0bf0df91a4e03a1f4dd6a4bdc9ca75aa3a715",
                "sha256:bf459128feb543cfca16a95f8da31e2e65e4c5257d2f3dfa8c0c1031139c9c92",
                "sha256:e2da3c13307eac601f3de04887624939aca8ee3c9488a0bb0eca4fb9401fc6b1",
                "sha256:f67814c38162f4deb31f68d590771a29d5ae3b1bd64b75cf232308e5c74777e0"
            ],
            "version": "==1.3.0"
        },
        "python-dateutil": {
            "hashes": [
                "sha256:73ebfe9dbf22e832286dafa60473e4cd239f8592f699aa5adaf10050e6e1823c",
                "sha256:75bb3f31ea686f1197762692a9ee6a7550b59fc6ca3a1f4b5d7e32fb98e2da2a"
            ],
            "version": "==2.8.1"
        },
        "python-dotenv": {
            "hashes": [
<<<<<<< HEAD
                "sha256:81822227f771e0cab235a2939f0f265954ac4763cafd806d845801c863bf372f",
                "sha256:92b3123fb2d58a284f76cc92bfe4ee6c502c32ded73e8b051c4f6afc8b6751ed"
            ],
            "index": "pypi",
            "version": "==0.12.0"
=======
                "sha256:25c0ff1a3e12f4bde8d592cc254ab075cfe734fc5dd989036716fd17ee7e5ec7",
                "sha256:3b9909bc96b0edc6b01586e1eed05e71174ef4e04c71da5786370cebea53ad74"
            ],
            "index": "pypi",
            "version": "==0.13.0"
>>>>>>> f5ae9d2f
        },
        "python-systemd": {
            "hashes": [
                "sha256:c01352a24518a6d89f90ceb94e384b0ef0385ea5b3b2d6963f8262d9c00f2fc7"
            ],
            "index": "pypi",
            "version": "==0.0.9"
        },
        "pytz": {
            "hashes": [
                "sha256:1c557d7d0e871de1f5ccd5833f60fb2550652da6be2693c1e02300743d21500d",
                "sha256:b02c06db6cf09c12dd25137e563b31700d3b80fcc4ad23abb7a315f2789819be"
            ],
            "version": "==2019.3"
        },
        "requests": {
            "hashes": [
                "sha256:43999036bfa82904b6af1d99e4882b560e5e2c68e5c4b0aa03b655f3d7d73fee",
                "sha256:b3f43d496c6daba4493e7c431722aeb7dbc6288f52a6e04e7b6023b0247817e6"
            ],
            "version": "==2.23.0"
        },
        "requests-oauthlib": {
            "hashes": [
                "sha256:7f71572defaecd16372f9006f33c2ec8c077c3cfa6f5911a9a90202beb513f3d",
                "sha256:b4261601a71fd721a8bd6d7aa1cc1d6a8a93b4a9f5e96626f8e4d91e8beeaa6a"
            ],
            "version": "==1.3.0"
        },
        "rpi.gpio": {
            "hashes": [
                "sha256:7424bc6c205466764f30f666c18187a0824077daf20b295c42f08aea2cb87d3f"
            ],
            "version": "==0.7.0"
        },
        "rsa": {
            "hashes": [
                "sha256:14ba45700ff1ec9eeb206a2ce76b32814958a98e372006c8fb76ba820211be66",
                "sha256:1a836406405730121ae9823e19c6e806c62bbad73f890574fff50efa4122c487"
            ],
            "version": "==4.0"
        },
        "s3transfer": {
            "hashes": [
                "sha256:2482b4259524933a022d59da830f51bd746db62f047d6eb213f2f8855dcb8a13",
                "sha256:921a37e2aefc64145e7b73d50c71bb4f26f46e4c9f414dc648c6245ff92cf7db"
            ],
            "version": "==0.3.3"
        },
        "six": {
            "hashes": [
                "sha256:236bdbdce46e6e6a3d61a337c0f8b763ca1e8717c03b369e87a7ec7ce1319c0a",
                "sha256:8f3cd2e254d8f793e7f3d6d9df77b92252b52637291d0f0da013c76ea2724b6c"
            ],
            "version": "==1.14.0"
        },
        "smmap": {
            "hashes": [
<<<<<<< HEAD
                "sha256:171484fe62793e3626c8b05dd752eb2ca01854b0c55a1efc0dc4210fccb65446",
                "sha256:5fead614cf2de17ee0707a8c6a5f2aa5a2fc6c698c70993ba42f515485ffda78"
            ],
            "version": "==3.0.1"
=======
                "sha256:52ea78b3e708d2c2b0cfe93b6fc3fbeec53db913345c26be6ed84c11ed8bebc1",
                "sha256:b46d3fc69ba5f367df96d91f8271e8ad667a198d5a28e215a6c3d9acd133a911"
            ],
            "version": "==3.0.2"
        },
        "sn3218": {
            "hashes": [
                "sha256:67beea49263d1bf4abb2fe054745f5150400dcaaf84b9b4c657a18099d71e504"
            ],
            "version": "==1.2.7"
>>>>>>> f5ae9d2f
        },
        "soupsieve": {
            "hashes": [
                "sha256:e914534802d7ffd233242b785229d5ba0766a7f487385e3f714446a07bf540ae",
                "sha256:fcd71e08c0aee99aca1b73f45478549ee7e7fc006d51b37bec9e9def7dc22b69"
<<<<<<< HEAD
            ],
            "version": "==2.0"
=======
            ],
            "version": "==2.0"
        },
        "spidev": {
            "hashes": [
                "sha256:4314e52f573d95233c907f307558893313a8a606e197e77bb711526b0e179e80"
            ],
            "version": "==3.4"
        },
        "st7036": {
            "hashes": [
                "sha256:b48ffee4edcd3837c000bb3f28f3c9e45747b10abc061b5fde0ccd783901fab6"
            ],
            "version": "==1.4.4"
>>>>>>> f5ae9d2f
        },
        "typed-ast": {
            "hashes": [
                "sha256:0666aa36131496aed8f7be0410ff974562ab7eeac11ef351def9ea6fa28f6355",
                "sha256:0c2c07682d61a629b68433afb159376e24e5b2fd4641d35424e462169c0a7919",
                "sha256:249862707802d40f7f29f6e1aad8d84b5aa9e44552d2cc17384b209f091276aa",
                "sha256:24995c843eb0ad11a4527b026b4dde3da70e1f2d8806c99b7b4a7cf491612652",
                "sha256:269151951236b0f9a6f04015a9004084a5ab0d5f19b57de779f908621e7d8b75",
                "sha256:4083861b0aa07990b619bd7ddc365eb7fa4b817e99cf5f8d9cf21a42780f6e01",
                "sha256:498b0f36cc7054c1fead3d7fc59d2150f4d5c6c56ba7fb150c013fbc683a8d2d",
                "sha256:4e3e5da80ccbebfff202a67bf900d081906c358ccc3d5e3c8aea42fdfdfd51c1",
                "sha256:6daac9731f172c2a22ade6ed0c00197ee7cc1221aa84cfdf9c31defeb059a907",
                "sha256:715ff2f2df46121071622063fc7543d9b1fd19ebfc4f5c8895af64a77a8c852c",
                "sha256:73d785a950fc82dd2a25897d525d003f6378d1cb23ab305578394694202a58c3",
                "sha256:8c8aaad94455178e3187ab22c8b01a3837f8ee50e09cf31f1ba129eb293ec30b",
                "sha256:8ce678dbaf790dbdb3eba24056d5364fb45944f33553dd5869b7580cdbb83614",
                "sha256:aaee9905aee35ba5905cfb3c62f3e83b3bec7b39413f0a7f19be4e547ea01ebb",
                "sha256:bcd3b13b56ea479b3650b82cabd6b5343a625b0ced5429e4ccad28a8973f301b",
                "sha256:c9e348e02e4d2b4a8b2eedb48210430658df6951fa484e59de33ff773fbd4b41",
                "sha256:d205b1b46085271b4e15f670058ce182bd1199e56b317bf2ec004b6a44f911f6",
                "sha256:d43943ef777f9a1c42bf4e552ba23ac77a6351de620aa9acf64ad54933ad4d34",
                "sha256:d5d33e9e7af3b34a40dc05f498939f0ebf187f07c385fd58d591c533ad8562fe",
                "sha256:fc0fea399acb12edbf8a628ba8d2312f583bdbdb3335635db062fa98cf71fca4",
                "sha256:fe460b922ec15dd205595c9b5b99e2f056fd98ae8f9f56b888e7a17dc2b757e7"
            ],
            "markers": "implementation_name == 'cpython' and python_version < '3.8'",
            "version": "==1.4.1"
        },
        "uritemplate": {
            "hashes": [
                "sha256:07620c3f3f8eed1f12600845892b0e036a2420acf513c53f7de0abd911a5894f",
                "sha256:5af8ad10cec94f215e3f48112de2022e1d5a37ed427fbd88652fa908f2ab7cae"
            ],
            "version": "==3.0.1"
        },
        "urllib3": {
            "hashes": [
<<<<<<< HEAD
                "sha256:2f3db8b19923a873b3e5256dc9c2dedfa883e33d87c690d9c7913e1f40673cdc",
                "sha256:87716c2d2a7121198ebcb7ce7cccf6ce5e9ba539041cfbaeecfb641dc0bf6acc"
            ],
            "markers": "python_version != '3.4'",
            "version": "==1.25.8"
=======
                "sha256:3018294ebefce6572a474f0604c2021e33b3fd8006ecd11d62107a5d2a963527",
                "sha256:88206b0eb87e6d677d424843ac5209e3fb9d0190d0ee169599165ec25e9d9115"
            ],
            "markers": "python_version != '3.4'",
            "version": "==1.25.9"
>>>>>>> f5ae9d2f
        },
        "wg-utilities": {
            "hashes": [
                "sha256:352916801e9efa12401dbd84dc6db336afaa14cf8aea4b6f51a9ba309ca8f531",
                "sha256:43b36c5afbea4edac41fbe8f2d1ebfa028001ed48370f822fef0fc60f8db56ac"
            ],
            "index": "pypi",
            "version": "==1.0.0"
        },
        "wrapt": {
            "hashes": [
                "sha256:565a021fd19419476b9362b05eeaa094178de64f8361e44468f9e9d7843901e1"
            ],
            "version": "==1.11.2"
        }
    },
    "develop": {}
}<|MERGE_RESOLUTION|>--- conflicted
+++ resolved
@@ -48,29 +48,6 @@
         },
         "beautifulsoup4": {
             "hashes": [
-<<<<<<< HEAD
-                "sha256:05fd825eb01c290877657a56df4c6e4c311b3965bda790c613a3d6fb01a5462a",
-                "sha256:9fbb4d6e48ecd30bcacc5b63b94088192dcda178513b2ae3c394229f8911b887",
-                "sha256:e1505eeed31b0f4ce2dbb3bc8eb256c04cc2b3b72af7d551a4ab6efd5cbe5dae"
-            ],
-            "index": "pypi",
-            "version": "==4.8.2"
-        },
-        "boto3": {
-            "hashes": [
-                "sha256:8bf7e3611d46e8214bf225169ac55de762d9d341514f81ebae885dd601138fcf",
-                "sha256:913fc7bbb9df147ed6fa0bd2b391469652ee8cad3e26ca2355e6ff774d9516fb"
-            ],
-            "index": "pypi",
-            "version": "==1.12.31"
-        },
-        "botocore": {
-            "hashes": [
-                "sha256:3d4684f61ff07aa1b4cd30d13a6b8e6416142be5a2a55aedcc1d7974b9415bb1",
-                "sha256:86e3f25c9a94e9e85915ef3dcb13b496d25873a40b81f4e23a7a0250248d1be9"
-            ],
-            "version": "==1.15.31"
-=======
                 "sha256:594ca51a10d2b3443cbac41214e12dbb2a1cd57e1a7344659849e2e20ba6a8d8",
                 "sha256:a4bbe77fd30670455c5296242967a123ec28c37e9702a8a81bd2f20a4baf0368",
                 "sha256:d4e96ac9b0c3a6d3f0caae2e4124e6055c5dcafde8e2f831ff194c104f0775a0"
@@ -92,7 +69,6 @@
                 "sha256:b609e2373dccb728b34555af28fd8bd87cc57295cafa32f8a5b8044bb58b9ea8"
             ],
             "version": "==1.15.46"
->>>>>>> f5ae9d2f
         },
         "cachetools": {
             "hashes": [
@@ -186,43 +162,6 @@
             ],
             "version": "==0.15.2"
         },
-<<<<<<< HEAD
-        "gitdb": {
-            "hashes": [
-                "sha256:284a6a4554f954d6e737cddcff946404393e030b76a282c6640df8efd6b3da5e",
-                "sha256:598e0096bb3175a0aab3a0b5aedaa18a9a25c6707e0eca0695ba1a0baf1b2150"
-            ],
-            "version": "==4.0.2"
-        },
-        "gitpython": {
-            "hashes": [
-                "sha256:43da89427bdf18bf07f1164c6d415750693b4d50e28fc9b68de706245147b9dd",
-                "sha256:e426c3b587bd58c482f0b7fe6145ff4ac7ae6c82673fc656f489719abca6f4cb"
-            ],
-            "index": "pypi",
-            "version": "==3.1.0"
-        },
-        "google-api-core": {
-            "hashes": [
-                "sha256:859f7392676761f2b160c6ee030c3422135ada4458f0948c5690a6a7c8d86294",
-                "sha256:92e962a087f1c4b8d1c5c88ade1c1dfd550047dcffb320c57ef6a534a20403e2"
-            ],
-            "version": "==1.16.0"
-        },
-        "google-api-python-client": {
-            "hashes": [
-                "sha256:0f5b42a14e2d2f7dee40f2e4514531dbe95ebde9c2173b1c4040a65c427e7900",
-                "sha256:5032ad1af5046889649b3848f2e871889fbb6ae440198a549fe1699581300386"
-            ],
-            "version": "==1.8.0"
-        },
-        "google-auth": {
-            "hashes": [
-                "sha256:016924388770b7e66c7e9ade1c4c3144ee88812d79697fd6c0dad9abdfcda2fd",
-                "sha256:01d686448f57d3bc027726474faa1aa650ba333bedb392e06938b0add8ec8d3a"
-            ],
-            "version": "==1.12.0"
-=======
         "dot3k": {
             "hashes": [
                 "sha256:b091dab8da80f271c0771ac334e5a07a7e9f8c391d8dca59a07d9a272ba868da"
@@ -265,7 +204,6 @@
                 "sha256:e63b2210e03c4ed829063b72c4af0c4b867c2788efb3210b6b9439b488bd3afd"
             ],
             "version": "==1.14.1"
->>>>>>> f5ae9d2f
         },
         "google-auth-httplib2": {
             "hashes": [
@@ -290,17 +228,10 @@
         },
         "httplib2": {
             "hashes": [
-<<<<<<< HEAD
-                "sha256:79751cc040229ec896aa01dced54de0cd0bf042f928e84d5761294422dde4454",
-                "sha256:de96d0a49f46d0ee7e0aae80141d37b8fcd6a68fb05d02e0b82c128592dd8261"
-            ],
-            "version": "==0.17.0"
-=======
                 "sha256:39dd15a333f67bfb70798faa9de8a6e99c819da6ad82b77f9a259a5c7b1225a2",
                 "sha256:6d9722decd2deacd486ef10c5dd5e2f120ca3ba8736842b90509afcdc16488b1"
             ],
             "version": "==0.17.3"
->>>>>>> f5ae9d2f
         },
         "idna": {
             "hashes": [
@@ -526,19 +457,11 @@
         },
         "python-dotenv": {
             "hashes": [
-<<<<<<< HEAD
-                "sha256:81822227f771e0cab235a2939f0f265954ac4763cafd806d845801c863bf372f",
-                "sha256:92b3123fb2d58a284f76cc92bfe4ee6c502c32ded73e8b051c4f6afc8b6751ed"
-            ],
-            "index": "pypi",
-            "version": "==0.12.0"
-=======
                 "sha256:25c0ff1a3e12f4bde8d592cc254ab075cfe734fc5dd989036716fd17ee7e5ec7",
                 "sha256:3b9909bc96b0edc6b01586e1eed05e71174ef4e04c71da5786370cebea53ad74"
             ],
             "index": "pypi",
             "version": "==0.13.0"
->>>>>>> f5ae9d2f
         },
         "python-systemd": {
             "hashes": [
@@ -597,12 +520,6 @@
         },
         "smmap": {
             "hashes": [
-<<<<<<< HEAD
-                "sha256:171484fe62793e3626c8b05dd752eb2ca01854b0c55a1efc0dc4210fccb65446",
-                "sha256:5fead614cf2de17ee0707a8c6a5f2aa5a2fc6c698c70993ba42f515485ffda78"
-            ],
-            "version": "==3.0.1"
-=======
                 "sha256:52ea78b3e708d2c2b0cfe93b6fc3fbeec53db913345c26be6ed84c11ed8bebc1",
                 "sha256:b46d3fc69ba5f367df96d91f8271e8ad667a198d5a28e215a6c3d9acd133a911"
             ],
@@ -613,18 +530,13 @@
                 "sha256:67beea49263d1bf4abb2fe054745f5150400dcaaf84b9b4c657a18099d71e504"
             ],
             "version": "==1.2.7"
->>>>>>> f5ae9d2f
         },
         "soupsieve": {
             "hashes": [
                 "sha256:e914534802d7ffd233242b785229d5ba0766a7f487385e3f714446a07bf540ae",
                 "sha256:fcd71e08c0aee99aca1b73f45478549ee7e7fc006d51b37bec9e9def7dc22b69"
-<<<<<<< HEAD
             ],
             "version": "==2.0"
-=======
-            ],
-            "version": "==2.0"
         },
         "spidev": {
             "hashes": [
@@ -637,7 +549,6 @@
                 "sha256:b48ffee4edcd3837c000bb3f28f3c9e45747b10abc061b5fde0ccd783901fab6"
             ],
             "version": "==1.4.4"
->>>>>>> f5ae9d2f
         },
         "typed-ast": {
             "hashes": [
@@ -675,19 +586,11 @@
         },
         "urllib3": {
             "hashes": [
-<<<<<<< HEAD
-                "sha256:2f3db8b19923a873b3e5256dc9c2dedfa883e33d87c690d9c7913e1f40673cdc",
-                "sha256:87716c2d2a7121198ebcb7ce7cccf6ce5e9ba539041cfbaeecfb641dc0bf6acc"
-            ],
-            "markers": "python_version != '3.4'",
-            "version": "==1.25.8"
-=======
                 "sha256:3018294ebefce6572a474f0604c2021e33b3fd8006ecd11d62107a5d2a963527",
                 "sha256:88206b0eb87e6d677d424843ac5209e3fb9d0190d0ee169599165ec25e9d9115"
             ],
             "markers": "python_version != '3.4'",
             "version": "==1.25.9"
->>>>>>> f5ae9d2f
         },
         "wg-utilities": {
             "hashes": [
